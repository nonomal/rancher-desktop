<template>
  <div class="wrapper">
<<<<<<< HEAD
    <Header class="header" @open-preferences="openPreferences" />
    <Nav class="nav" :items="routes" />
=======
    <rd-header class="header" />
    <rd-nav class="nav" :items="routes" />
>>>>>>> 3bd87acb
    <section class="title">
      <section class="title-top">
        <transition-group
          name="fade-group"
          class="title-group"
          appear
        >
          <button
            v-if="isChild"
            key="back-btn"
            data-test="back-btn"
            class="btn role-link btn-sm btn-back fade-group-item"
            type="button"
            @click="routeBack"
          >
            <span
              class="icon icon-chevron-left"
            />
          </button>
          <h1
            key="mainTitle"
            data-test="mainTitle"
            class="fade-group-item"
          >
            {{ title }}
          </h1>
        </transition-group>
        <transition
          name="fade"
          appear
        >
          <section
            v-if="action"
            key="actions"
            class="actions fade-actions"
          >
            <component :is="action" />
          </section>
        </transition>
      </section>
      <hr>
      <section
        v-show="description"
        class="description"
      >
        {{ description }}
      </section>
    </section>
    <main class="body">
      <Nuxt />
    </main>
    <BackendProgress class="progress" />
    <!-- The ActionMenu is used by SortableTable for per-row actions. -->
    <ActionMenu />
    <preferences-modal />
  </div>
</template>

<script>
import os from 'os';
import { ipcRenderer } from 'electron';
import { mapState } from 'vuex';
import ActionMenu from '@/components/ActionMenu.vue';
import Header from '@/components/Header.vue';
import Nav from '@/components/Nav.vue';
import ImagesButtonAdd from '@/components/ImagesButtonAdd.vue';
import BackendProgress from '@/components/BackendProgress.vue';
import PreferencesModal from '@/components/PreferencesModal.vue';

export default {
  name:       'App',
  components: {
    ActionMenu,
    BackendProgress,
    ImagesButtonAdd,
<<<<<<< HEAD
    PreferencesModal
=======
    rdNav:    Nav,
    rdHeader: Header,
>>>>>>> 3bd87acb
  },

  data() {
    return { isChild: false };
  },

  head() {
    // If dark-mode is set to auto (follow system-prefs) this is all we need
    // In a possible future with a three-way pref
    // (Always off // Always on // Follow system pref)
    // the "dark" part will be a dynamic pref.
    // See https://github.com/rancher/dashboard/blob/3454590ff6a825f7e739356069576fbae4afaebc/layouts/default.vue#L227 for an example
    return { bodyAttrs: { class: 'theme-dark' } };
  },

  computed: {
    ...mapState('page', {
      title:       state => state.title,
      description: state => state.description,
      action:      state => state.action
    }),
    platformSpecificRoute() {
      return os.platform().startsWith('win') ? '/WSLIntegrations' : '/ApplicationSettings';
    },
    routes() {
      return [
        '/General',
        this.platformSpecificRoute,
        '/K8s',
        '/PortForwarding',
        '/Images',
        '/Troubleshooting'
      ];
    }
  },

  watch: {
    $route: {
      immediate: true,
      handler(current, previous) {
        this.isChild = current.path.lastIndexOf('/') > 0;
      }
    }
  },

  beforeMount() {
    ipcRenderer.on('k8s-check-state', (event, state) => {
      this.$store.dispatch('k8sManager/setK8sState', state);
    });

    ipcRenderer.on('preferences-open', () => {
      this.openPreferences();
    });
  },

  methods: {
    routeBack() {
      this.$router.back();
    },
    openPreferences() {
      this.$modal.show('preferences');
    }
  }
};
</script>

<style lang="scss" scoped>
@import "@/assets/styles/app.scss";

.wrapper {
  display: grid;
  grid-template:
    "header   header"
    "nav      title"
    "nav      body"    1fr
    "progress body"
    / var(--nav-width) 1fr;
  background-color: var(--body-bg);
  width: 100vw;
  height: 100vh;

  .header {
    grid-area: header;
    border-bottom: var(--header-border-size) solid var(--header-border);
  }

  .nav {
    grid-area: nav;
    border-right: var(--nav-border-size) solid var(--nav-border);
  }

  .progress {
    grid-area: progress;
    background-color: var(--nav-bg);
    padding: 10px;
    border-right: var(--nav-border-size) solid var(--nav-border);
  }

  .body {
    display: grid;
    grid-area: body;
    grid-template-rows: auto 1fr;
    padding: 0 20px 20px 20px;
    overflow: auto;
  }

  .title {
    padding: 20px 20px 0 20px;
  }

  .title-top{
    display: flex;
  }

  .btn-back {
    height: 27px;
    font-weight: bolder;
    font-size: 1.5em;
  }

  .btn-back:focus {
    outline: none;
    box-shadow: none;
    background: var(--input-focus-bg);
  }

  .actions {
    margin-left: auto;
  }

  .title-group {
    display: inherit;
  }

  .fade-group-item {
    transition: all 0.25s ease-out;
  }

  .fade-actions{
    transition: opacity 0.25s ease-out;
  }

  .fade-group-enter, .fade-group-leave-to
  {
    opacity: 0;
  }

  .fade-group-leave-active, .fade-group-enter-active {
    position: absolute;
  }

  .fade-enter, .fade-leave-to {
    opacity: 0;
  }

  .fade-active {
    transition: all 0.25s ease-in;
  }
}

</style><|MERGE_RESOLUTION|>--- conflicted
+++ resolved
@@ -1,12 +1,7 @@
 <template>
   <div class="wrapper">
-<<<<<<< HEAD
-    <Header class="header" @open-preferences="openPreferences" />
-    <Nav class="nav" :items="routes" />
-=======
-    <rd-header class="header" />
+    <rd-header class="header"  @open-preferences="openPreferences"  />
     <rd-nav class="nav" :items="routes" />
->>>>>>> 3bd87acb
     <section class="title">
       <section class="title-top">
         <transition-group
@@ -82,12 +77,9 @@
     ActionMenu,
     BackendProgress,
     ImagesButtonAdd,
-<<<<<<< HEAD
     PreferencesModal
-=======
     rdNav:    Nav,
     rdHeader: Header,
->>>>>>> 3bd87acb
   },
 
   data() {
