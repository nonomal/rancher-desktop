--- conflicted
+++ resolved
@@ -1,10 +1,7 @@
 <script lang="ts">
 import Vue from 'vue';
-<<<<<<< HEAD
 import { mapGetters } from 'vuex';
-=======
 import type { PropType } from 'vue';
->>>>>>> 9ed34839
 
 import Checkbox from '@/components/form/Checkbox.vue';
 import RdFieldset from '@/components/form/RdFieldset.vue';
