--- conflicted
+++ resolved
@@ -124,13 +124,8 @@
     "@types/semver": "7.5.8",
     "@types/tar-stream": "3.1.3",
     "@types/which": "3.0.4",
-<<<<<<< HEAD
-    "@typescript-eslint/eslint-plugin": "7.15.0",
+    "@typescript-eslint/eslint-plugin": "7.16.0",
     "@typescript-eslint/parser": "7.16.0",
-=======
-    "@typescript-eslint/eslint-plugin": "7.16.0",
-    "@typescript-eslint/parser": "7.15.0",
->>>>>>> 9efd3d18
     "@vue/cli-plugin-babel": "5.0.8",
     "@vue/cli-plugin-router": "5.0.8",
     "@vue/cli-plugin-typescript": "5.0.8",
