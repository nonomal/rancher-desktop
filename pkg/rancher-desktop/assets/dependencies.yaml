--- conflicted
+++ resolved
@@ -3,11 +3,7 @@
 alpineLimaISO:
   isoVersion: 0.2.35.rd3
   alpineVersion: 3.19.0
-<<<<<<< HEAD
-WSLDistro: "0.56"
-=======
 WSLDistro: "0.57"
->>>>>>> 97f45057
 kuberlr: 0.4.5
 helm: 3.14.3
 dockerCLI: 25.0.4
